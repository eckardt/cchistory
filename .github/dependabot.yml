version: 2
updates:
  - package-ecosystem: "npm"
    directory: "/"
    schedule:
      interval: "weekly"
      day: "monday"
      time: "09:00"
    open-pull-requests-limit: 10
    commit-message:
<<<<<<< HEAD
      prefix: "update"
=======
      prefix: "chore"
>>>>>>> 13731505
      include: "scope"
    groups:
      dev-deps:
        dependency-type: "development"
        patterns:
          - "*"
    ignore:
      # Keep @types/node aligned with minimum supported Node.js version (20)
      - dependency-name: "@types/node"
        update-types: ["version-update:semver-major"]<|MERGE_RESOLUTION|>--- conflicted
+++ resolved
@@ -8,11 +8,7 @@
       time: "09:00"
     open-pull-requests-limit: 10
     commit-message:
-<<<<<<< HEAD
-      prefix: "update"
-=======
       prefix: "chore"
->>>>>>> 13731505
       include: "scope"
     groups:
       dev-deps:
